--- conflicted
+++ resolved
@@ -52,11 +52,7 @@
 	 * @param servletContext the servlet that should be ultimately set.
 	 * @param addApplicationContextAttribute if the {@link ApplicationContext} should be
 	 * stored as an attribute in the {@link ServletContext}
-<<<<<<< HEAD
-	 * @since 1.4.0
-=======
 	 * @since 1.3.4
->>>>>>> 7709543e
 	 */
 	public ServletContextApplicationContextInitializer(ServletContext servletContext,
 			boolean addApplicationContextAttribute) {
